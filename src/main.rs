// Copyright 2019 Parity Technologies (UK) Ltd.
// This file is part of Substrate.

// Substrate is free software: you can redistribute it and/or modify
// it under the terms of the GNU General Public License as published by
// the Free Software Foundation, either version 3 of the License, or
// (at your option) any later version.

// Substrate is distributed in the hope that it will be useful,
// but WITHOUT ANY WARRANTY; without even the implied warranty of
// MERCHANTABILITY or FITNESS FOR A PARTICULAR PURPOSE.  See the
// GNU General Public License for more details.

// You should have received a copy of the GNU General Public License
// along with Substrate.  If not, see <http://www.gnu.org/licenses/>.

//! An extended version of the code in `substrate/node/rpc-client/` which reads the staking info
//! of a chain and runs the phragmen election with the given parameters offline.

#![warn(missing_docs)]
#![warn(unused_extern_crates)]

use futures::Future;
use hyper::rt;
use std::{fmt, fmt::Debug, collections::BTreeMap, convert::TryInto};
use codec::Decode;
use separator::Separatable;
use clap::{Arg, App};
use jsonrpc_core_client::transports::{http};
use sc_rpc_api::state::StateClient;


use polkadot_primitives::{Hash, Balance, AccountId};
<<<<<<< HEAD
use substrate_primitives::storage::StorageKey;
use substrate_primitives::hashing::{blake2_256, twox_128};
use substrate_phragmen::{
	elect, equalize, build_support_map, PhragmenResult, PhragmenStakedAssignment
};
use sr_primitives::traits::Convert;
use srml_support::storage::generator::Linkage;
use srml_staking::{StakingLedger, ValidatorPrefs};
=======
use sp_core::storage::StorageKey;
use sp_core::hashing::{blake2_256, twox_128};
use sp_phragmen::{
	elect, equalize, PhragmenResult, PhragmenStakedAssignment, Support, SupportMap
};
use sp_runtime::traits::Convert;
use support::storage::generator::Linkage;
use staking::{StakingLedger, ValidatorPrefs, Nominations};
>>>>>>> 20aefdeb

// TODO: clean function interfaces: probably no more passing string.
// TODO: allow it to read data from remote node (there's an issue with JSON-PRC client).

type Client = StateClient<Hash>;

/// A staker
#[derive(Debug)]
struct Staker {
	ctrl: AccountId,
	ledger: StakingLedger<AccountId, Balance>,
}

/// Wrapper to pretty-print ksm (or any other 12 decimal) token.
struct KSM(Balance);

const DECIMAL_POINTS: Balance = 1_000_000_000_000;

impl fmt::Debug for KSM {
	fn fmt(&self, f: &mut fmt::Formatter) -> fmt::Result {
		let num: u64 = self.0.try_into().unwrap();
		write!(f, "{}_KSM ({})", self.0 / DECIMAL_POINTS, num.separated_string())
	}
}

impl fmt::Display for KSM {
	fn fmt(&self, f: &mut fmt::Formatter) -> fmt::Result {
		let num: u64 = self.0.try_into().unwrap();
		write!(f, "{}", num.separated_string())
	}
}

// Total issuance.
static mut ISSUANCE: *mut u128 = 0 as *mut u128;

/// some helpers to create some storage keys.
mod keys {
	use super::{StorageKey, blake2_256, twox_128};

	/// create key for a simple value.
	pub fn value(module: String, storage: String) -> StorageKey {
		let mut final_key = [0u8; 32];
		final_key[0..16].copy_from_slice(&twox_128(module.as_bytes()));
		final_key[16..32].copy_from_slice(&twox_128(storage.as_bytes()));
		StorageKey(final_key.to_vec())
	}

	/// create key for a map.
	pub fn map(module: String, storage: String, encoded_key: &[u8]) -> StorageKey {
		let module_key = twox_128(module.as_bytes());
		let storage_key = twox_128(storage.as_bytes());
		let key = blake2_256(encoded_key);
		let mut final_key = Vec::with_capacity(module_key.len() + storage_key.len() + key.len());
		final_key.extend_from_slice(&module_key);
		final_key.extend_from_slice(&storage_key);
		final_key.extend_from_slice(&key);
		StorageKey(final_key)
	}

	/// create key for a linked_map head.
	pub fn linked_map_head(module: String, storage: String) -> StorageKey {
		let head_prefix = "HeadOf".to_string() + &storage;
		let mut final_key = [0u8; 32];
		final_key[0..16].copy_from_slice(&twox_128(module.as_bytes()));
		final_key[16..32].copy_from_slice(&twox_128(head_prefix.as_bytes()));
		StorageKey(final_key.to_vec())
	}
}

/// Some helpers to read storage.
mod storage {
	use super::{StorageKey, Future, Decode, Debug, Linkage, Client};
	use super::storage;
	use super::keys;

	/// Read from a raw key regardless of the type.
	pub fn read<T: Decode>(key: StorageKey, client: &Client) -> Option<T> {
		let encoded = client.storage(key, None).wait().unwrap().map(|d| d.0)?;
		<T as Decode>::decode(&mut encoded.as_slice()).ok()
	}

	/// enumerate and return all pairings of a linked map. Hopefully substrate will provide easier
	/// ways of doing this in the future.
	pub fn enumerate_linked_map<K, T>(
		module: String,
		storage: String,
		client: &Client
	) -> Vec<(K, T)>
		where K: Decode + Debug + Clone + AsRef<[u8]>, T: Decode + Clone + Debug,
	{
		let maybe_head_key = storage::read::<K>(
			keys::linked_map_head(
				module.clone(),
				storage.clone(),
			),
			&client,
		);
		if let Some(head_key) = maybe_head_key {
			let mut ptr = head_key;
			let mut enumerations = Vec::<(K, T)>::new();
			loop {
				let (next_value, next_key) = storage::read::<(T, Linkage<K>)>(
					keys::map(
						module.clone(),
						storage.clone(),
						ptr.as_ref(),
					),
					&client,
				).unwrap();

				enumerations.push((
					ptr,
					next_value,
				));

				if let Some(next) = next_key.next {
					ptr = next;
				} else {
					break;
				}
			}
			enumerations
		} else {
			vec![]
		}
	}
}

/// Some implementations that need to be in sync with how the network is working. See the runtime
/// of the node to which you are connecting for details.
mod network {
	use super::{Balance, Convert};

	pub const TOLERANCE: u128 = 0_u128;
	pub const ITERATIONS: usize = 2_usize;
	/// a way to attach the total issuance to `CurrencyToVoteHandler`.
	pub trait GetTotalIssuance {
		fn get_total_issuance() -> Balance;
	}

	pub struct CurrencyToVoteHandler<T>(std::marker::PhantomData<T>);
	impl<T: GetTotalIssuance> CurrencyToVoteHandler<T> {
		fn factor() -> u128 {
			(T::get_total_issuance() / u64::max_value() as u128).max(1)
		}
	}

	impl<T: GetTotalIssuance> Convert<u128, u64> for CurrencyToVoteHandler<T> {
		fn convert(x: Balance) -> u64 { (x / Self::factor()) as u64 }
	}

	impl<T: GetTotalIssuance> Convert<u128, u128> for CurrencyToVoteHandler<T> {
		fn convert(x: u128) -> Balance { x * Self::factor() }
	}
}

fn main() {
	rt::run(rt::lazy(|| {
		// WILL NOT WORK. to connect to a remote node. Yet, the ws client is not being properly
		// created and there is no way to pass SSL cert. stuff.
		// let uri = "wss://canary-5.kusama.network/";
		// let URL = url::Url::parse(uri).unwrap();
		// let client: Client<Hash> = ws::connect(&URL).wait().unwrap();

		// connect to a local node.
		let uri = "http://localhost:9933";
		let client: StateClient<Hash> = http::connect::<Client>(uri).wait().unwrap();


		let matches = App::new("offline-phragmen")
			.version("0.1")
			.author("Kian Paimani <kian@parity.io>")
			.about("Runs the phragmen election algorithm of any substrate chain with staking module offline (aka. off the chain) and predicts the results.")
			.arg(Arg::with_name("count")
				.short("c")
				.long("count")
				.value_name("VALIDATOR_COUNT")
				.help("count of validators to elect. Should be equal to chain.staking.validatorCount. Default is 50.")
				.takes_value(true)
			).arg(Arg::with_name("network")
				.short("n")
				.long("network")
				.value_name("NETWORK")
				.help("network address format. Can be kusama|polkadot|substrate. Default is kusama.")
				.takes_value(true)
			).arg(Arg::with_name("output")
				.short("o")
				.long("output")
				.value_name("FILE")
				.help("Json output file name. dumps the results into if given.")
				.takes_value(true)
			).arg(Arg::with_name("min-count")
				.short("m")
				.long("min-count")
				.value_name("MIN_VALIDATOR_COUNT")
				.help("minimum number of validators to elect. If less candidates are available, phragmen will go south. Should be equal to chain.staking.minimumValidatorCount. Default is 10.")
				.takes_value(true)
			).get_matches();

		let validator_count = matches.value_of("count")
			.unwrap_or("50")
			.parse()
			.unwrap_or(50);
		let minimum_validator_count = matches.value_of("min-count")
			.unwrap_or("10")
			.parse()
			.unwrap_or(10);

		// setup address format
		let addr_format = match matches.value_of("network").unwrap_or("kusama") {
			"kusama" => Ss58AddressFormat::KusamaAccountDirect,
			"polkadot" => Ss58AddressFormat::PolkadotAccountDirect,
			"substrate" => Ss58AddressFormat::SubstrateAccountDirect,
			_ => panic!("invalid address format"),
		};
		use sp_core::crypto::{set_default_ss58_version, Ss58AddressFormat};
		set_default_ss58_version(addr_format);

		// chose json output file
		let maybe_output_file = matches.value_of("output");

		let start_data = std::time::Instant::now();

		// stash key of all wannabe candidates.
		let validators = storage::enumerate_linked_map::<
			AccountId,
			ValidatorPrefs,
		>(
			"Staking".to_string(),
			"Validators".to_string(),
			&client
		).into_iter().map(|(v, _p)| v).collect::<Vec<AccountId>>();

		// stash key of current nominators
		let mut nominators = storage::enumerate_linked_map::<
			AccountId,
			Nominations<AccountId>,
		>(
			"Staking".to_string(),
			"Nominators".to_string(),
			&client,
		)
			.into_iter()
			.map(|(who, n)| (who, n.targets))
			.collect::<Vec<(AccountId, Vec<AccountId>)>>();

		// add self-vote
		validators.iter().for_each(|v| {
			let self_vote = (v.clone(), vec![v.clone()]);
			nominators.push(self_vote);
		});

		// get the slashable balance of every entity
		let mut staker_infos: BTreeMap<AccountId, Staker> = BTreeMap::new();

		let mut all_stakers = validators.clone();
		all_stakers.extend(nominators.iter().map(|(n, _)| n.clone()).collect::<Vec<AccountId>>());
		all_stakers.iter().for_each(|stash| {
			let ctrl = storage::read::<AccountId>(
				keys::map("Staking".to_string(), "Bonded".to_string(), stash.as_ref()),
				&client,
			).expect("All stakers must have a ledger.");

			let ledger = storage::read::<StakingLedger<AccountId, Balance>>(
				keys::map("Staking".to_string(), "Ledger".to_string(), ctrl.as_ref()),
				&client,
			).expect("All stakers must have a ledger.");

			staker_infos.insert(stash.clone(), Staker { ctrl, ledger});
		});

		let slashable_balance = |who: &AccountId| -> Balance {
			// NOTE: if we panic here then someone has voted for a non-candidate afaik.
			staker_infos.get(who).unwrap().ledger.active
		};

		// Get the total issuance and update the global pointer to it.
		let maybe_total_issuance = storage::read::<Balance>(
			keys::value(
				"Balances".to_string(),
				"TotalIssuance".to_string()
			),
			&client,
		);

		let mut total_issuance = maybe_total_issuance.unwrap_or(0);
		unsafe { ISSUANCE = &mut total_issuance; }
		println!("++ total_issuance = {:?}", KSM(total_issuance));
		println!(
			"++ args: [count to elect = {}] [min-count = {}] [output = {:?}]",
			validator_count,
			minimum_validator_count,
			maybe_output_file,
		);

		struct TotalIssuance;
		impl network::GetTotalIssuance for TotalIssuance {
			fn get_total_issuance() -> Balance {
				unsafe {
					*ISSUANCE
				}
			}
		}

		// TODO: slashing span retain?

		// run phragmen
		println!("Data fetch Completed in {} ms.", start_data.elapsed().as_millis());
		let start_phragmen = std::time::Instant::now();
		let PhragmenResult { winners, assignments } = elect::<
			AccountId,
			Balance,
			_,
			network::CurrencyToVoteHandler<TotalIssuance>
		>(
			validator_count,
			minimum_validator_count,
			validators.clone(),
			nominators.clone(),
			slashable_balance,
		).ok_or("Phragmen failed to elect.").unwrap();
<<<<<<< HEAD
=======

		let elected_stashes = winners.iter().map(|(s, _)| s.clone()).collect::<Vec<AccountId>>();
>>>>>>> 20aefdeb

		let to_votes = |b: Balance|
			<network::CurrencyToVoteHandler<TotalIssuance> as Convert<Balance, u64>>::convert(b) as u128;

		let elected_stashes = winners.iter().map(|(s, _)| s.clone()).collect::<Vec<AccountId>>();
		let mut supports = build_support_map::<Balance, AccountId, _, network::CurrencyToVoteHandler<TotalIssuance>>(
			&elected_stashes,
			&assignments,
			slashable_balance,
			true,
		);

		// prepare and run post-processing.
		let mut staked_assignments
			: Vec<(AccountId, Vec<PhragmenStakedAssignment<AccountId>>)>
			= Vec::with_capacity(assignments.len());
		for (n, assignment) in assignments.iter() {
			let mut staked_assignment
				: Vec<PhragmenStakedAssignment<AccountId>>
				= Vec::with_capacity(assignment.len());
			for (c, per_thing) in assignment.iter() {
				let nominator_stake = to_votes(slashable_balance(n));
				let other_stake = *per_thing * nominator_stake;
				staked_assignment.push((c.clone(), other_stake));
			}
			staked_assignments.push((n.clone(), staked_assignment));
		}

		equalize::<
			_,
			_,
			network::CurrencyToVoteHandler<TotalIssuance>,
			_,
		>(
			staked_assignments,
			&mut supports,
			network::TOLERANCE,
			network::ITERATIONS,
			slashable_balance,
		);

		println!("Phragmen Completed in {} ms.", start_phragmen.elapsed().as_millis());

		let mut slot_stake = u128::max_value();
		let mut nominator_info: BTreeMap<AccountId, Vec<(AccountId, Balance)>> = BTreeMap::new();

		println!("\n######################################\n+++ Winner Validators:");
		winners.iter().enumerate().for_each(|(i, s)| {
			println!("#{} == {:?}", i + 1, s.0);
			let support = supports.get(&s.0).unwrap();
			let others_sum: Balance = support.others.iter().map(|(_n, s)| s).sum();
			let other_count = support.others.len();
			println!(
				"  [stake_total: {:?}] [stake_own: {:?} ({}%)] [other_stake_sum: {:?} ({}%)] [other_stake_count: {}] [ctrl: {:?}]",
				KSM(support.total),
				KSM(support.own),
				support.own * 100 / support.total,
				KSM(others_sum),
				others_sum * 100 / support.total,
				other_count,
				staker_infos.get(&s.0).unwrap().ctrl,
			);
			assert_eq!(support.total, support.own + others_sum);
			if support.total < slot_stake { slot_stake = support.total; }
			println!("  Voters:");
			support.others.iter().enumerate().for_each(|(i, o)| {
				println!("	#{} [amount = {:?}] {:?}", i, KSM(o.1), o.0);

				nominator_info.entry(o.0.clone()).or_insert(vec![]).push((s.0.clone(), o.1));
			});
		});

		println!("\n######################################\n+++ Updated Assignments:");
		let mut counter = 1;
		for (nominator, info) in nominator_info.iter() {
			let staker_info = staker_infos.get(&nominator).unwrap();
			let mut sum = 0;
			println!(
				"#{} {:?} // active_stake = {:?}",
				counter,
				nominator, KSM(staker_info.ledger.active),
			);
			println!("  Distributions:");
			info.iter().enumerate().for_each(|(i, (c, s))| {
				sum += *s;
				println!("    #{} {:?} => {:?}", i, c, KSM(*s));
			});
			counter += 1;
			let diff = sum.max(staker_info.ledger.active) - sum.min(staker_info.ledger.active);
			// acceptable diff is one millionth of a KSM
			assert!(diff < 1_000, "diff{ sum_nominations,  staker_info.ledger.active} = ");
			println!("");
		}

		println!("============================");
		println!("++ connected to [{}]", uri);
		println!("++ total_issuance = {:?}", KSM(total_issuance));
		println!(
			"++ args: [count to elect = {}] [min-count = {}] [output = {:?}]",
			validator_count,
			minimum_validator_count,
			maybe_output_file,
		);
		println!("++ validator intentions count {:?}", validators.len());
		println!("++ nominator intentions count {:?}", nominators.len());
		println!("++ final slot_stake {:?}", KSM(slot_stake));

		// potentially write to json file
		if let Some(output_file) = maybe_output_file {
			use std::fs::File;
			// let json_support = serde_json::to_string_pretty(&supports).unwrap();
			// let json_winners = serde_json::to_string_pretty(&elected_stashes).unwrap();

			let output = serde_json::json!({
				"supports": supports,
				"winners": elected_stashes,
			});

			serde_json::to_writer(
				&File::create(format!("{}", output_file)).unwrap(),
				&output
			).unwrap();
		}

		futures::future::ok::<(), ()>(())

	}))
}<|MERGE_RESOLUTION|>--- conflicted
+++ resolved
@@ -31,25 +31,14 @@
 
 
 use polkadot_primitives::{Hash, Balance, AccountId};
-<<<<<<< HEAD
-use substrate_primitives::storage::StorageKey;
-use substrate_primitives::hashing::{blake2_256, twox_128};
-use substrate_phragmen::{
-	elect, equalize, build_support_map, PhragmenResult, PhragmenStakedAssignment
-};
-use sr_primitives::traits::Convert;
-use srml_support::storage::generator::Linkage;
-use srml_staking::{StakingLedger, ValidatorPrefs};
-=======
 use sp_core::storage::StorageKey;
 use sp_core::hashing::{blake2_256, twox_128};
 use sp_phragmen::{
-	elect, equalize, PhragmenResult, PhragmenStakedAssignment, Support, SupportMap
+	elect, equalize, PhragmenResult, PhragmenStakedAssignment, build_support_map,
 };
 use sp_runtime::traits::Convert;
 use support::storage::generator::Linkage;
 use staking::{StakingLedger, ValidatorPrefs, Nominations};
->>>>>>> 20aefdeb
 
 // TODO: clean function interfaces: probably no more passing string.
 // TODO: allow it to read data from remote node (there's an issue with JSON-PRC client).
@@ -226,8 +215,8 @@
 			.arg(Arg::with_name("count")
 				.short("c")
 				.long("count")
-				.value_name("VALIDATOR_COUNT")
-				.help("count of validators to elect. Should be equal to chain.staking.validatorCount. Default is 50.")
+				.value_name("COUNT")
+				.help("count of member/validators to elect. Default is 50.")
 				.takes_value(true)
 			).arg(Arg::with_name("network")
 				.short("n")
@@ -244,9 +233,13 @@
 			).arg(Arg::with_name("min-count")
 				.short("m")
 				.long("min-count")
-				.value_name("MIN_VALIDATOR_COUNT")
-				.help("minimum number of validators to elect. If less candidates are available, phragmen will go south. Should be equal to chain.staking.minimumValidatorCount. Default is 10.")
+				.value_name("MIN_COUNT")
+				.help("minimum number of members/validators to elect. If less candidates are available, phragmen will go south. Default is 10.")
 				.takes_value(true)
+			).arg(Arg::with_name("no-self-vote")
+				.short("s")
+				.long("no-self-vote")
+				.help("disable self voting for candidates")
 			).get_matches();
 
 		let validator_count = matches.value_of("count")
@@ -268,13 +261,17 @@
 		use sp_core::crypto::{set_default_ss58_version, Ss58AddressFormat};
 		set_default_ss58_version(addr_format);
 
-		// chose json output file
+		// chose json output file.
 		let maybe_output_file = matches.value_of("output");
 
+		// self-vote?
+		let do_self_vote = !matches.is_present("no-self-vote");
+
+		// start file scraping timer.
 		let start_data = std::time::Instant::now();
 
 		// stash key of all wannabe candidates.
-		let validators = storage::enumerate_linked_map::<
+		let candidates = storage::enumerate_linked_map::<
 			AccountId,
 			ValidatorPrefs,
 		>(
@@ -284,7 +281,7 @@
 		).into_iter().map(|(v, _p)| v).collect::<Vec<AccountId>>();
 
 		// stash key of current nominators
-		let mut nominators = storage::enumerate_linked_map::<
+		let mut voters = storage::enumerate_linked_map::<
 			AccountId,
 			Nominations<AccountId>,
 		>(
@@ -297,16 +294,18 @@
 			.collect::<Vec<(AccountId, Vec<AccountId>)>>();
 
 		// add self-vote
-		validators.iter().for_each(|v| {
-			let self_vote = (v.clone(), vec![v.clone()]);
-			nominators.push(self_vote);
-		});
+		if do_self_vote {
+			candidates.iter().for_each(|v| {
+				let self_vote = (v.clone(), vec![v.clone()]);
+				voters.push(self_vote);
+			});
+		}
 
 		// get the slashable balance of every entity
 		let mut staker_infos: BTreeMap<AccountId, Staker> = BTreeMap::new();
 
-		let mut all_stakers = validators.clone();
-		all_stakers.extend(nominators.iter().map(|(n, _)| n.clone()).collect::<Vec<AccountId>>());
+		let mut all_stakers= candidates.clone();
+		all_stakers.extend(voters.iter().map(|(n, _)| n.clone()).collect::<Vec<AccountId>>());
 		all_stakers.iter().for_each(|stash| {
 			let ctrl = storage::read::<AccountId>(
 				keys::map("Staking".to_string(), "Bonded".to_string(), stash.as_ref()),
@@ -354,10 +353,9 @@
 			}
 		}
 
-		// TODO: slashing span retain?
-
 		// run phragmen
-		println!("Data fetch Completed in {} ms.", start_data.elapsed().as_millis());
+		let data_elapsed = start_data.elapsed().as_millis();
+
 		let start_phragmen = std::time::Instant::now();
 		let PhragmenResult { winners, assignments } = elect::<
 			AccountId,
@@ -367,15 +365,10 @@
 		>(
 			validator_count,
 			minimum_validator_count,
-			validators.clone(),
-			nominators.clone(),
+			candidates.clone(),
+			voters.clone(),
 			slashable_balance,
 		).ok_or("Phragmen failed to elect.").unwrap();
-<<<<<<< HEAD
-=======
-
-		let elected_stashes = winners.iter().map(|(s, _)| s.clone()).collect::<Vec<AccountId>>();
->>>>>>> 20aefdeb
 
 		let to_votes = |b: Balance|
 			<network::CurrencyToVoteHandler<TotalIssuance> as Convert<Balance, u64>>::convert(b) as u128;
@@ -385,17 +378,22 @@
 			&elected_stashes,
 			&assignments,
 			slashable_balance,
-			true,
 		);
 
 		// prepare and run post-processing.
 		let mut staked_assignments
-			: Vec<(AccountId, Vec<PhragmenStakedAssignment<AccountId>>)>
-			= Vec::with_capacity(assignments.len());
+		: Vec<(AccountId, Vec<PhragmenStakedAssignment<AccountId>>)>
+		= Vec::with_capacity(assignments.len());
 		for (n, assignment) in assignments.iter() {
+			// If this is a self vote, then we don't need to equalise it at all. While the
+			// staking system does not allow nomination and validation at the same time,
+			// this must always be 100% support.
+			if assignment.len() == 1 && assignment[0].0 == *n {
+				continue;
+			}
 			let mut staked_assignment
-				: Vec<PhragmenStakedAssignment<AccountId>>
-				= Vec::with_capacity(assignment.len());
+			: Vec<PhragmenStakedAssignment<AccountId>>
+			= Vec::with_capacity(assignment.len());
 			for (c, per_thing) in assignment.iter() {
 				let nominator_stake = to_votes(slashable_balance(n));
 				let other_stake = *per_thing * nominator_stake;
@@ -417,7 +415,7 @@
 			slashable_balance,
 		);
 
-		println!("Phragmen Completed in {} ms.", start_phragmen.elapsed().as_millis());
+		let phragmen_elapsed = start_phragmen.elapsed().as_millis();
 
 		let mut slot_stake = u128::max_value();
 		let mut nominator_info: BTreeMap<AccountId, Vec<(AccountId, Balance)>> = BTreeMap::new();
@@ -438,14 +436,19 @@
 				other_count,
 				staker_infos.get(&s.0).unwrap().ctrl,
 			);
-			assert_eq!(support.total, support.own + others_sum);
 			if support.total < slot_stake { slot_stake = support.total; }
 			println!("  Voters:");
-			support.others.iter().enumerate().for_each(|(i, o)| {
+			support.others.iter().enumerate().filter(|(_, o)| o.0 != s.0).for_each(|(i, o)| {
 				println!("	#{} [amount = {:?}] {:?}", i, KSM(o.1), o.0);
-
 				nominator_info.entry(o.0.clone()).or_insert(vec![]).push((s.0.clone(), o.1));
 			});
+			assert_eq!(
+				support.total, support.own + others_sum,
+				"wrong support map detected: {} != {} [diff = {:?}]",
+				support.total,
+				support.own + others_sum,
+				KSM(support.total.max(support.own + others_sum) - support.total.min(support.own + others_sum)),
+			);
 		});
 
 		println!("\n######################################\n+++ Updated Assignments:");
@@ -479,9 +482,11 @@
 			minimum_validator_count,
 			maybe_output_file,
 		);
-		println!("++ validator intentions count {:?}", validators.len());
-		println!("++ nominator intentions count {:?}", nominators.len());
+		println!("++ candidates intentions count {:?}", candidates.len());
+		println!("++ voters intentions count {:?}", voters.len());
 		println!("++ final slot_stake {:?}", KSM(slot_stake));
+		println!("++ Data fetch Completed in {} ms.", data_elapsed);
+		println!("++ Phragmen Completed in {} ms.", phragmen_elapsed);
 
 		// potentially write to json file
 		if let Some(output_file) = maybe_output_file {
@@ -494,7 +499,7 @@
 				"winners": elected_stashes,
 			});
 
-			serde_json::to_writer(
+			serde_json::to_writer_pretty(
 				&File::create(format!("{}", output_file)).unwrap(),
 				&output
 			).unwrap();

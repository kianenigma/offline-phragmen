--- conflicted
+++ resolved
@@ -10,21 +10,9 @@
 hyper = "0.12"
 separator = "0.4.1"
 codec = { package = "parity-scale-codec", version = "1.0.6", default-features = false, features = ["derive"] }
-<<<<<<< HEAD
-jsonrpc-core-client = { path = "/Users/kianenigma/Desktop/Parity/jsonrpc/core-client", features = ["http", "ws", "tls"] }
+jsonrpc-core-client = { version = "14.0.2", features = ["http", "ws", "tls", "arbitrary_precision"] }
 serde = { version = "1.0.102", features = ["derive"] }
 serde_json = { version = "1.0", features = ["arbitrary_precision"] }
-clap = "2.33.0"
-
-polkadot-primitives = { path = "../polkadot/primitives" }
-substrate-rpc-api = { path = "../substrate/core/rpc/api" }
-substrate-phragmen = { path = "../substrate/core/phragmen" }
-substrate-primitives = { path = "../substrate/core/primitives" }
-sr-primitives = { path = "../substrate/core/sr-primitives" }
-srml-support = { path = "../substrate/srml/support" }
-srml-staking = { path = "../substrate/srml/staking" }
-=======
-jsonrpc-core-client = { version = "14.0.3", features = ["http", "ws", "tls"] }
 clap = "2.33.0"
 
 polkadot-primitives = { git = "https://github.com/paritytech/polkadot", rev = "f23ce3e9184153f923139f33d1b05f92c62e3a7b" }
@@ -33,5 +21,4 @@
 sp-core = { git = "https://github.com/paritytech/substrate", branch = "polkadot-master", features = ["std"] }
 sp-runtime = { git = "https://github.com/paritytech/substrate", branch = "polkadot-master" }
 support = { package = "frame-support", git = "https://github.com/paritytech/substrate", branch = "polkadot-master" }
-staking = { package = "pallet-staking", git = "https://github.com/paritytech/substrate", branch = "polkadot-master" }
->>>>>>> 20aefdeb
+staking = { package = "pallet-staking", git = "https://github.com/paritytech/substrate", branch = "polkadot-master" }